--- conflicted
+++ resolved
@@ -2,11 +2,11 @@
 This script contains:
     A class to load data from either a local directory or s3 data that is relevant
         across tutorials.
-    The methods in the class have detailed docstrings that act as a pseudo data
+    The methods in the class have detailed docstrings that act as a pseudo data 
         dictionary to describe the data.
 
 To use the class:
-
+    
     from dap_taltech.utils.data_getters import DataGetter
 
     dg = DataGetter(local=True)
@@ -27,10 +27,6 @@
                          BUCKET_NAME,
                          logger)
 
-<<<<<<< HEAD
-from typing_extensions import Literal
-=======
->>>>>>> 9a9f1606
 
 class DataGetter(object):
     """Class to load datasets relevant across different tutorials for TalTech HackWeek 2023.
@@ -63,8 +59,7 @@
                 logger.warning(
                     "Neccessary data files are not downloaded. Downloading neccessary files..."
                 )
-                os.system(
-                    f'aws s3 sync s3://{BUCKET_NAME}/data {self.data_dir}')
+                os.system(f'aws s3 sync s3://{BUCKET_NAME}/data {self.data_dir}')
         else:
             self.data_dir = f"s3://{os.path.join(BUCKET_NAME, PUBLIC_DATA_FOLDER_NAME)}"
             logger.info(f"Loading data from open {BUCKET_NAME} s3 bucket.")
@@ -77,15 +72,9 @@
 
         Returns:
             pd.DataFrame: A pandas dataframe containing the data.
-        """
+        """        
         file_path = os.path.join(self.data_dir, file_name)
-        if file_name.endswith('.parquet'):
-            return pd.read_parquet(file_path)
-        elif file_name.endswith('.csv'):
-            return pd.read_csv(file_path)
-        else:
-            logger.error(
-                f"File type {file_name.split('.')[-1]} is not supported.")
+        return pd.read_parquet(file_path)
 
     def get_estonian_patents(self) -> pd.DataFrame:
         """Get estonian patents data.
@@ -99,20 +88,14 @@
             - family_id: unique identifier for each patent family
             - title_localized: title of the patent
             - abstract_localized: abstract of the patent
-
+        
         Returns:
             pd.DataFrame: A pandas dataframe containing estonian patents data.
         """
         return self._fetch_data("patents_clean_EE.parquet")
-<<<<<<< HEAD
-
-    def get_taltech_articles(self) -> pd.DataFrame:
-        """Get TalTech research articles data.
-=======
     
     def get_oa_articles(self, institution: str = "TT") -> pd.DataFrame:
         """Get research articles data.
->>>>>>> 9a9f1606
 
         This data was collected using OpenAlex.
 
@@ -127,209 +110,6 @@
             - concepts: list of dictionaries containing information about the key concepts in the article
             - abstract: abstract of the article
 
-<<<<<<< HEAD
-        Returns:
-            pd.DataFrame: A pandas dataframe containing TalTech articles data.
-        """
-        return self._fetch_data("articles_clean_TT.parquet")
-
-    def get_armenian_job_adverts(self) -> pd.DataFrame:
-        """Get Armenian job adverts data posted from 2004 to 2015.
-
-        This data was sourced from the following website: https://www.kaggle.com/datasets/madhab/jobposts
-
-        The data includes information such as:
-            - jobpost: the original job post
-            - Title: the title of the job
-            - Company: the company that posted the job
-            - AnnouncementCode: the announcement code of the job
-            - Term: the term of the job
-            - Eligibility: the eligibility of the job
-            - Audience: the audience of the job
-            - StartDate: the start date of the job
-            - Location: the location of the job
-
-        Returns:
-            pd.DataFrame: A pandas dataframe containing Armenian job adverts data.
-        """
-        return self._fetch_data("job_postings.csv")
-
-    def get_esco_skills_taxonomy(self) -> pd.DataFrame:
-        """Get the European Commision's skills taxonomy in English.
-
-        This is a curated dataset based on data from the
-            following source: https://esco.ec.europa.eu/en/use-esco/download
-
-        The dataset includes information such as:
-            - the skill label;
-            - the unique skill identifier;
-            - skill taxonomy label
-
-        Returns:
-            pd.DataFrame: A pandas dataframe containing the European Commision's
-            skills taxonomy.
-        """
-        return self._fetch_data("esco_data_formatted.csv")
-
-    def get_horizon2020_iprs(self) -> pd.DataFrame:
-        """
-        Intellectual Property Rights Data from CORDIS - EU
-            research projects under Horizon 2020 (2014-2020).
-
-        The dataset is about projects and their results funded by
-        the European Union under the Horizon 2020 framework programme
-        for research and innovation from 2014 to 2020. This dataset is from
-        the following source:
-            https://data.europa.eu/data/datasets/cordish2020projects?locale=en
-
-        This data includes information such as:
-            - title: the title of the project;
-            - applicantName: the name of the applicant;
-            - applicantDate: the date of the application;
-            - patentType: the type of patent.
-
-        There are ID columns in this dataset to link to other horizon2020 datasets:
-             get_horizon2020_iprs, get_horizon2020_project_publications,
-             get_horizon2020_project_deliverables, get_horizon2020_projects
-
-        Returns:
-            pd.DataFrame: A pandas dataframe containing Intellectual Property Rights Data
-                from CORDIS - EU research projects under Horizon 2020 (2014-2020)
-        """
-        return self._fetch_data("cordis_horizon/h2020_project_iprs.csv")
-
-    def get_horizon2020_project_publications(self) -> pd.DataFrame:
-        """Project publications meta-data and links to publications
-            included since May 2019 from CORDIS Data - EU research
-            projects under Horizon 2020 (2014-2020).
-
-        The dataset is about projects and their results funded by
-        the European Union under the Horizon 2020 framework programme
-        for research and innovation from 2014 to 2020. This dataset is from
-        the following source:
-            https://data.europa.eu/data/datasets/cordish2020projects?locale=en
-
-        This data includes information such as:
-            - title: the title of the project;
-            - projectAcronym: the acronym of the project;
-            - legalBasis: the legal basis of the project;
-            - ibsn: the ibsn of the project;
-            - isPublishedAs: Category of how the project is published.
-
-        There are ID columns in this dataset to link to other horizon2020 datasets:
-             get_horizon2020_iprs, get_horizon2020_project_publications,
-             get_horizon2020_project_deliverables, get_horizon2020_projects
-
-        Returns:
-            pd.DataFrame: A pandas dataframe containing project publications meta-data and
-                links to publications included since May 2019.
-        """
-        return self._fetch_data(
-            "cordis_horizon/project_publications_clean.csv")
-
-    def get_horizon2020_project_deliverables(self) -> pd.DataFrame:
-        """Project deliverables meta-data and links to deliverables
-        included since May 2019 from CORDIS Data - EU research projects
-        under Horizon 2020 (2014-2020).
-
-        The dataset is about projects and their results funded by
-        the European Union under the Horizon 2020 framework programme
-        for research and innovation from 2014 to 2020. This dataset is from
-        the following source:
-            https://data.europa.eu/data/datasets/cordish2020projects?locale=en
-
-        This data includes information such as:
-            - title: the title of the project;
-            - deliverableType: the type of deliverable;
-            - description: the description of the deliverable;
-            - projectID: the ID of the project.
-            - projectAcronym: the acronym of the project.
-
-        There are ID columns in this dataset to link to other horizon2020 datasets:
-             get_horizon2020_iprs, get_horizon2020_project_publications,
-             get_horizon2020_project_deliverables, get_horizon2020_projects
-
-        Returns:
-            pd.DataFrame: A pandas dataframe containing project deliverables meta-data and
-                links to deliverables included since May 2019.
-        """
-        return self._fetch_data(
-            "cordis_horizon/project_deliverables_clean.csv")
-
-    def get_horizon2020_projects(self,
-                                 df_name: Literal['euro_sci_voc',
-                                                  'legal_basis',
-                                                  'organisation',
-                                                  'project',
-                                                  'topics',
-                                                  'web_item',
-                                                  'web_link'] = 'project') -> pd.DataFrame:
-        """Project data from CORDIS - EU research projects under Horizon 2020 (2014-2020).
-
-        This includes datasets on:
-            - euro_sci_voc: classification with the European Science 
-            Vocabulary (EuroSciVoc) ('projectID' in dataset);
-            - legal_basis: legal basis information ('projectID' in dataset);
-            - organisation: participating organisations ('projectID' in dataset);
-            - project: project information ('id' in dataset);
-            - topics: topic information ('projectID' in dataset);
-            - web_item: image and project URLs (NO 'projectID' in dataset);
-            - web_link: project URLs ('projectID' in dataset).
-
-        The dataset is about projects and their results funded by
-        the European Union under the Horizon 2020 framework programme
-        for research and innovation from 2014 to 2020. This dataset is from
-        the following source:
-            https://data.europa.eu/data/datasets/cordish2020projects?locale=en
-
-        There are ID columns in these datasets that can be used to
-        linked to other horizon2020 datasets. Relevant joining keys include: 
-        'projectID', 'id', organisationID.
-
-        Args:
-            df_name (str): the name of the dataset to be returned. It must be one of the following:
-            ['euro_sci_voc', 'legal_basis', 'organisation', 'project', 'topics', 'web_item', 'web_link']. Defaults to 'project'.
-
-        Returns:
-            pd.DataFrame: A pandas dataframe containing project data from CORDIS - EU research.
-        """
-        horizon_2020_project_dfs = ['euro_sci_voc',
-                                                  'legal_basis',
-                                                  'organisation',
-                                                  'project',
-                                                  'topics',
-                                                  'web_item',
-                                                  'web_link']
-
-        assert df_name in horizon_2020_project_dfs, f"Project dataset name must be one of {horizon_2020_project_dfs}"
-        return self._fetch_data(
-            f"cordis_horizon/projects/{df_name}_clean.csv")
-
-    def get_horizon2020_report_summaries(self) -> pd.DataFrame:
-        """Periodic or final publishable summaries included since September 2018
-        from CORDIS Data - EU research projects under Horizon 2020 (2014-2020).
-
-        The dataset is about projects and their results funded by
-        the European Union under the Horizon 2020 framework programme
-        for research and innovation from 2014 to 2020. This dataset is from
-        the following source:
-            https://data.europa.eu/data/datasets/cordish2020projects?locale=en
-
-        This data includes information such as:
-            - projectID: the ID of the project;
-            - title: the title of the project;
-            - attachment: path to the attachment;
-
-        There are ID columns in this dataset to link to other horizon2020 datasets:
-             get_horizon2020_iprs, get_horizon2020_project_publications,
-             get_horizon2020_project_deliverables, get_horizon2020_projects
-
-        Returns:
-            pd.DataFrame: A pandas dataframe containing report summaries since
-                September 2018.
-        """
-        return self._fetch_data("cordis_horizon/report_summaries_clean.csv")
-=======
         Args:
             institution (str, optional): Institution to filter articles by. Must be either TT, TT_p, or EE.
         
@@ -431,4 +211,200 @@
         image_list = sorted(image_list, key=lambda x: int(x[0].split('_')[-1].split('.')[0]))
         
         return image_list
->>>>>>> 9a9f1606
+
+    def get_armenian_job_adverts(self) -> pd.DataFrame:
+        """Get Armenian job adverts data posted from 2004 to 2015.
+
+        This data was sourced from the following website: https://www.kaggle.com/datasets/madhab/jobposts
+
+        The data includes information such as:
+            - jobpost: the original job post
+            - Title: the title of the job
+            - Company: the company that posted the job
+            - AnnouncementCode: the announcement code of the job
+            - Term: the term of the job
+            - Eligibility: the eligibility of the job
+            - Audience: the audience of the job
+            - StartDate: the start date of the job
+            - Location: the location of the job
+
+        Returns:
+            pd.DataFrame: A pandas dataframe containing Armenian job adverts data.
+        """
+        return self._fetch_data("job_postings.csv")
+    
+    def get_esco_skills_taxonomy(self) -> pd.DataFrame:
+        """Get the European Commision's skills taxonomy in English.
+        
+        This is a curated dataset based on data from the 
+            following source: https://esco.ec.europa.eu/en/use-esco/download 
+            
+        The dataset includes information such as:
+            - the skill label;
+            - the unique skill identifier; 
+            - skill taxonomy label 
+
+        Returns:
+            pd.DataFrame: A pandas dataframe containing the European Commision's 
+            skills taxonomy.
+        """
+        return self._fetch_data("esco_data_formatted.csv")
+
+    def get_horizon2020_iprs(self) -> pd.DataFrame:
+        """
+        Intellectual Property Rights Data from CORDIS - EU
+            research projects under Horizon 2020 (2014-2020).
+
+        The dataset is about projects and their results funded by
+        the European Union under the Horizon 2020 framework programme
+        for research and innovation from 2014 to 2020. This dataset is from
+        the following source:
+            https://data.europa.eu/data/datasets/cordish2020projects?locale=en
+
+        This data includes information such as:
+            - title: the title of the project;
+            - applicantName: the name of the applicant;
+            - applicantDate: the date of the application;
+            - patentType: the type of patent.
+
+        There are ID columns in this dataset to link to other horizon2020 datasets:
+             get_horizon2020_iprs, get_horizon2020_project_publications,
+             get_horizon2020_project_deliverables, get_horizon2020_projects
+
+        Returns:
+            pd.DataFrame: A pandas dataframe containing Intellectual Property Rights Data
+                from CORDIS - EU research projects under Horizon 2020 (2014-2020)
+        """
+        return self._fetch_data("cordis_horizon/h2020_project_iprs.csv")
+
+    def get_horizon2020_project_publications(self) -> pd.DataFrame:
+        """Project publications meta-data and links to publications
+            included since May 2019 from CORDIS Data - EU research
+            projects under Horizon 2020 (2014-2020).
+
+        The dataset is about projects and their results funded by
+        the European Union under the Horizon 2020 framework programme
+        for research and innovation from 2014 to 2020. This dataset is from
+        the following source:
+            https://data.europa.eu/data/datasets/cordish2020projects?locale=en
+
+        This data includes information such as:
+            - title: the title of the project;
+            - projectAcronym: the acronym of the project;
+            - legalBasis: the legal basis of the project;
+            - ibsn: the ibsn of the project;
+            - isPublishedAs: Category of how the project is published.
+
+        There are ID columns in this dataset to link to other horizon2020 datasets:
+             get_horizon2020_iprs, get_horizon2020_project_publications,
+             get_horizon2020_project_deliverables, get_horizon2020_projects
+
+        Returns:
+            pd.DataFrame: A pandas dataframe containing project publications meta-data and
+                links to publications included since May 2019.
+        """
+        return self._fetch_data(
+            "cordis_horizon/project_publications_clean.csv")
+
+    def get_horizon2020_project_deliverables(self) -> pd.DataFrame:
+        """Project deliverables meta-data and links to deliverables
+        included since May 2019 from CORDIS Data - EU research projects
+        under Horizon 2020 (2014-2020).
+
+        The dataset is about projects and their results funded by
+        the European Union under the Horizon 2020 framework programme
+        for research and innovation from 2014 to 2020. This dataset is from
+        the following source:
+            https://data.europa.eu/data/datasets/cordish2020projects?locale=en
+
+        This data includes information such as:
+            - title: the title of the project;
+            - deliverableType: the type of deliverable;
+            - description: the description of the deliverable;
+            - projectID: the ID of the project.
+            - projectAcronym: the acronym of the project.
+
+        There are ID columns in this dataset to link to other horizon2020 datasets:
+             get_horizon2020_iprs, get_horizon2020_project_publications,
+             get_horizon2020_project_deliverables, get_horizon2020_projects
+
+        Returns:
+            pd.DataFrame: A pandas dataframe containing project deliverables meta-data and
+                links to deliverables included since May 2019.
+        """
+        return self._fetch_data(
+            "cordis_horizon/project_deliverables_clean.csv")
+
+    def get_horizon2020_projects(self,
+                                 df_name: Literal['euro_sci_voc',
+                                                  'legal_basis',
+                                                  'organisation',
+                                                  'project',
+                                                  'topics',
+                                                  'web_item',
+                                                  'web_link'] = 'project') -> pd.DataFrame:
+        """Project data from CORDIS - EU research projects under Horizon 2020 (2014-2020).
+
+        This includes datasets on:
+            - euro_sci_voc: classification with the European Science 
+            Vocabulary (EuroSciVoc) ('projectID' in dataset);
+            - legal_basis: legal basis information ('projectID' in dataset);
+            - organisation: participating organisations ('projectID' in dataset);
+            - project: project information ('id' in dataset);
+            - topics: topic information ('projectID' in dataset);
+            - web_item: image and project URLs (NO 'projectID' in dataset);
+            - web_link: project URLs ('projectID' in dataset).
+
+        The dataset is about projects and their results funded by
+        the European Union under the Horizon 2020 framework programme
+        for research and innovation from 2014 to 2020. This dataset is from
+        the following source:
+            https://data.europa.eu/data/datasets/cordish2020projects?locale=en
+
+        There are ID columns in these datasets that can be used to
+        linked to other horizon2020 datasets. Relevant joining keys include: 
+        'projectID', 'id', organisationID.
+
+        Args:
+            df_name (str): the name of the dataset to be returned. It must be one of the following:
+            ['euro_sci_voc', 'legal_basis', 'organisation', 'project', 'topics', 'web_item', 'web_link']. Defaults to 'project'.
+
+        Returns:
+            pd.DataFrame: A pandas dataframe containing project data from CORDIS - EU research.
+        """
+        horizon_2020_project_dfs = ['euro_sci_voc',
+                                                  'legal_basis',
+                                                  'organisation',
+                                                  'project',
+                                                  'topics',
+                                                  'web_item',
+                                                  'web_link']
+
+        assert df_name in horizon_2020_project_dfs, logger.error(f"Project dataset name must be one of {horizon_2020_project_dfs}")
+        return self._fetch_data(
+            f"cordis_horizon/projects/{df_name}_clean.csv")
+
+    def get_horizon2020_report_summaries(self) -> pd.DataFrame:
+        """Periodic or final publishable summaries included since September 2018
+        from CORDIS Data - EU research projects under Horizon 2020 (2014-2020).
+
+        The dataset is about projects and their results funded by
+        the European Union under the Horizon 2020 framework programme
+        for research and innovation from 2014 to 2020. This dataset is from
+        the following source:
+            https://data.europa.eu/data/datasets/cordish2020projects?locale=en
+
+        This data includes information such as:
+            - projectID: the ID of the project;
+            - title: the title of the project;
+            - attachment: path to the attachment;
+
+        There are ID columns in this dataset to link to other horizon2020 datasets:
+             get_horizon2020_iprs, get_horizon2020_project_publications,
+             get_horizon2020_project_deliverables, get_horizon2020_projects
+
+        Returns:
+            pd.DataFrame: A pandas dataframe containing report summaries since
+                September 2018.
+        """
+        return self._fetch_data("cordis_horizon/report_summaries_clean.csv")