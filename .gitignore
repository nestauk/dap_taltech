--- conflicted
+++ resolved
@@ -6,10 +6,7 @@
 *.DS_Store
 *.ipynb_checkpoints
 
-<<<<<<< HEAD
 #don't push env variables
 *.env 
-=======
 #ignore outputs from jupyter notebooks
-runs/
->>>>>>> 9a9f1606
+runs/